// Copyright 2014 The Rust Project Developers. See the COPYRIGHT
// file at the top-level directory of this distribution and at
// http://rust-lang.org/COPYRIGHT.
//
// Licensed under the Apache License, Version 2.0 <LICENSE-APACHE or
// http://www.apache.org/licenses/LICENSE-2.0> or the MIT license
// <LICENSE-MIT or http://opensource.org/licenses/MIT>, at your
// option. This file may not be copied, modified, or distributed
// except according to those terms.

// This is pretty much entirely stolen from TreeSet, since BTreeMap has an identical interface
// to TreeMap

use core::prelude::*;

use core::borrow::BorrowFrom;
use core::cmp::Ordering::{self, Less, Greater, Equal};
use core::default::Default;
use core::fmt::Debug;
use core::fmt;
use core::iter::{Peekable, Map, FromIterator};
use core::ops::{BitOr, BitAnd, BitXor, Sub};

use btree_map::{BTreeMap, Keys};
use Bound;

// FIXME(conventions): implement bounded iterators

/// A set based on a B-Tree.
///
/// See BTreeMap's documentation for a detailed discussion of this collection's performance
/// benefits and drawbacks.
#[derive(Clone, Hash, PartialEq, Eq, Ord, PartialOrd)]
#[stable(feature = "rust1", since = "1.0.0")]
pub struct BTreeSet<T>{
    map: BTreeMap<T, ()>,
}

/// An iterator over a BTreeSet's items.
#[stable(feature = "rust1", since = "1.0.0")]
pub struct Iter<'a, T: 'a> {
    iter: Keys<'a, T, ()>
}

/// An owning iterator over a BTreeSet's items.
#[stable(feature = "rust1", since = "1.0.0")]
pub struct IntoIter<T> {
    iter: Map<(T, ()), T, ::btree_map::IntoIter<T, ()>, fn((T, ())) -> T>
}

/// An iterator over a sub-range of BTreeSet's items.
pub struct Range<'a, T: 'a> {
    iter: Map<(&'a T, &'a ()), &'a T, ::btree_map::Range<'a, T, ()>, fn((&'a T, &'a ())) -> &'a T>
}

/// A lazy iterator producing elements in the set difference (in-order).
#[stable(feature = "rust1", since = "1.0.0")]
pub struct Difference<'a, T:'a> {
    a: Peekable<&'a T, Iter<'a, T>>,
    b: Peekable<&'a T, Iter<'a, T>>,
}

/// A lazy iterator producing elements in the set symmetric difference (in-order).
#[stable(feature = "rust1", since = "1.0.0")]
pub struct SymmetricDifference<'a, T:'a> {
    a: Peekable<&'a T, Iter<'a, T>>,
    b: Peekable<&'a T, Iter<'a, T>>,
}

/// A lazy iterator producing elements in the set intersection (in-order).
#[stable(feature = "rust1", since = "1.0.0")]
pub struct Intersection<'a, T:'a> {
    a: Peekable<&'a T, Iter<'a, T>>,
    b: Peekable<&'a T, Iter<'a, T>>,
}

/// A lazy iterator producing elements in the set union (in-order).
#[stable(feature = "rust1", since = "1.0.0")]
pub struct Union<'a, T:'a> {
    a: Peekable<&'a T, Iter<'a, T>>,
    b: Peekable<&'a T, Iter<'a, T>>,
}

impl<T: Ord> BTreeSet<T> {
    /// Makes a new BTreeSet with a reasonable choice of B.
    ///
    /// # Examples
    ///
    /// ```
    /// use std::collections::BTreeSet;
    ///
    /// let mut set: BTreeSet<int> = BTreeSet::new();
    /// ```
    #[stable(feature = "rust1", since = "1.0.0")]
    pub fn new() -> BTreeSet<T> {
        BTreeSet { map: BTreeMap::new() }
    }

    /// Makes a new BTreeSet with the given B.
    ///
    /// B cannot be less than 2.
    #[unstable(feature = "collections",
               reason = "probably want this to be on the type, eventually")]
    pub fn with_b(b: uint) -> BTreeSet<T> {
        BTreeSet { map: BTreeMap::with_b(b) }
    }
}

impl<T> BTreeSet<T> {
    /// Gets an iterator over the BTreeSet's contents.
    ///
    /// # Examples
    ///
    /// ```
    /// use std::collections::BTreeSet;
    ///
    /// let set: BTreeSet<uint> = [1u, 2, 3, 4].iter().map(|&x| x).collect();
    ///
    /// for x in set.iter() {
    ///     println!("{}", x);
    /// }
    ///
    /// let v: Vec<uint> = set.iter().map(|&x| x).collect();
    /// assert_eq!(v, vec![1u,2,3,4]);
    /// ```
    #[stable(feature = "rust1", since = "1.0.0")]
    pub fn iter(&self) -> Iter<T> {
        Iter { iter: self.map.keys() }
    }

    /// Gets an iterator for moving out the BtreeSet's contents.
    ///
    /// # Examples
    ///
    /// ```
    /// use std::collections::BTreeSet;
    ///
    /// let set: BTreeSet<uint> = [1u, 2, 3, 4].iter().map(|&x| x).collect();
    ///
    /// let v: Vec<uint> = set.into_iter().collect();
    /// assert_eq!(v, vec![1u,2,3,4]);
    /// ```
    #[stable(feature = "rust1", since = "1.0.0")]
    pub fn into_iter(self) -> IntoIter<T> {
        fn first<A, B>((a, _): (A, B)) -> A { a }
        let first: fn((T, ())) -> T = first; // coerce to fn pointer

        IntoIter { iter: self.map.into_iter().map(first) }
    }
}

impl<T: Ord> BTreeSet<T> {
    /// Constructs a double-ended iterator over a sub-range of elements in the set, starting
    /// at min, and ending at max. If min is `Unbounded`, then it will be treated as "negative
    /// infinity", and if max is `Unbounded`, then it will be treated as "positive infinity".
    /// Thus range(Unbounded, Unbounded) will yield the whole collection.
    ///
    /// # Examples
    ///
    /// ```
    /// use std::collections::BTreeSet;
    /// use std::collections::Bound::{Included, Unbounded};
    ///
    /// let mut set = BTreeSet::new();
    /// set.insert(3u);
    /// set.insert(5u);
    /// set.insert(8u);
    /// for &elem in set.range(Included(&4), Included(&8)) {
    ///     println!("{}", elem);
    /// }
    /// assert_eq!(Some(&5u), set.range(Included(&4), Unbounded).next());
    /// ```
    #[unstable(feature = "collections",
               reason = "matches collection reform specification, waiting for dust to settle")]
    pub fn range<'a>(&'a self, min: Bound<&T>, max: Bound<&T>) -> Range<'a, T> {
        fn first<A, B>((a, _): (A, B)) -> A { a }
        let first: fn((&'a T, &'a ())) -> &'a T = first; // coerce to fn pointer

        Range { iter: self.map.range(min, max).map(first) }
    }
}

impl<T: Ord> BTreeSet<T> {
    /// Visits the values representing the difference, in ascending order.
    ///
    /// # Examples
    ///
    /// ```
    /// use std::collections::BTreeSet;
    ///
    /// let mut a = BTreeSet::new();
    /// a.insert(1u);
    /// a.insert(2u);
    ///
    /// let mut b = BTreeSet::new();
    /// b.insert(2u);
    /// b.insert(3u);
    ///
    /// let diff: Vec<uint> = a.difference(&b).cloned().collect();
    /// assert_eq!(diff, vec![1u]);
    /// ```
    #[stable(feature = "rust1", since = "1.0.0")]
    pub fn difference<'a>(&'a self, other: &'a BTreeSet<T>) -> Difference<'a, T> {
        Difference{a: self.iter().peekable(), b: other.iter().peekable()}
    }

    /// Visits the values representing the symmetric difference, in ascending order.
    ///
    /// # Examples
    ///
    /// ```
    /// use std::collections::BTreeSet;
    ///
    /// let mut a = BTreeSet::new();
    /// a.insert(1u);
    /// a.insert(2u);
    ///
    /// let mut b = BTreeSet::new();
    /// b.insert(2u);
    /// b.insert(3u);
    ///
    /// let sym_diff: Vec<uint> = a.symmetric_difference(&b).cloned().collect();
    /// assert_eq!(sym_diff, vec![1u,3]);
    /// ```
    #[stable(feature = "rust1", since = "1.0.0")]
    pub fn symmetric_difference<'a>(&'a self, other: &'a BTreeSet<T>)
        -> SymmetricDifference<'a, T> {
        SymmetricDifference{a: self.iter().peekable(), b: other.iter().peekable()}
    }

    /// Visits the values representing the intersection, in ascending order.
    ///
    /// # Examples
    ///
    /// ```
    /// use std::collections::BTreeSet;
    ///
    /// let mut a = BTreeSet::new();
    /// a.insert(1u);
    /// a.insert(2u);
    ///
    /// let mut b = BTreeSet::new();
    /// b.insert(2u);
    /// b.insert(3u);
    ///
    /// let intersection: Vec<uint> = a.intersection(&b).cloned().collect();
    /// assert_eq!(intersection, vec![2u]);
    /// ```
    #[stable(feature = "rust1", since = "1.0.0")]
    pub fn intersection<'a>(&'a self, other: &'a BTreeSet<T>)
        -> Intersection<'a, T> {
        Intersection{a: self.iter().peekable(), b: other.iter().peekable()}
    }

    /// Visits the values representing the union, in ascending order.
    ///
    /// # Examples
    ///
    /// ```
    /// use std::collections::BTreeSet;
    ///
    /// let mut a = BTreeSet::new();
    /// a.insert(1u);
    ///
    /// let mut b = BTreeSet::new();
    /// b.insert(2u);
    ///
    /// let union: Vec<uint> = a.union(&b).cloned().collect();
    /// assert_eq!(union, vec![1u,2]);
    /// ```
    #[stable(feature = "rust1", since = "1.0.0")]
    pub fn union<'a>(&'a self, other: &'a BTreeSet<T>) -> Union<'a, T> {
        Union{a: self.iter().peekable(), b: other.iter().peekable()}
    }

    /// Return the number of elements in the set
    ///
    /// # Examples
    ///
    /// ```
    /// use std::collections::BTreeSet;
    ///
    /// let mut v = BTreeSet::new();
    /// assert_eq!(v.len(), 0);
    /// v.insert(1i);
    /// assert_eq!(v.len(), 1);
    /// ```
    #[stable(feature = "rust1", since = "1.0.0")]
    pub fn len(&self) -> uint { self.map.len() }

    /// Returns true if the set contains no elements
    ///
    /// # Examples
    ///
    /// ```
    /// use std::collections::BTreeSet;
    ///
    /// let mut v = BTreeSet::new();
    /// assert!(v.is_empty());
    /// v.insert(1i);
    /// assert!(!v.is_empty());
    /// ```
    #[stable(feature = "rust1", since = "1.0.0")]
    pub fn is_empty(&self) -> bool { self.len() == 0 }

    /// Clears the set, removing all values.
    ///
    /// # Examples
    ///
    /// ```
    /// use std::collections::BTreeSet;
    ///
    /// let mut v = BTreeSet::new();
    /// v.insert(1i);
    /// v.clear();
    /// assert!(v.is_empty());
    /// ```
    #[stable(feature = "rust1", since = "1.0.0")]
    pub fn clear(&mut self) {
        self.map.clear()
    }

    /// Returns `true` if the set contains a value.
    ///
    /// The value may be any borrowed form of the set's value type,
    /// but the ordering on the borrowed form *must* match the
    /// ordering on the value type.
    ///
    /// # Examples
    ///
    /// ```
    /// use std::collections::BTreeSet;
    ///
    /// let set: BTreeSet<int> = [1i, 2, 3].iter().map(|&x| x).collect();
    /// assert_eq!(set.contains(&1), true);
    /// assert_eq!(set.contains(&4), false);
    /// ```
    #[stable(feature = "rust1", since = "1.0.0")]
    pub fn contains<Q: ?Sized>(&self, value: &Q) -> bool where Q: BorrowFrom<T> + Ord {
        self.map.contains_key(value)
    }

    /// Returns `true` if the set has no elements in common with `other`.
    /// This is equivalent to checking for an empty intersection.
    ///
    /// # Examples
    ///
    /// ```
    /// use std::collections::BTreeSet;
    ///
    /// let a: BTreeSet<int> = [1i, 2, 3].iter().map(|&x| x).collect();
    /// let mut b: BTreeSet<int> = BTreeSet::new();
    ///
    /// assert_eq!(a.is_disjoint(&b), true);
    /// b.insert(4);
    /// assert_eq!(a.is_disjoint(&b), true);
    /// b.insert(1);
    /// assert_eq!(a.is_disjoint(&b), false);
    /// ```
    #[stable(feature = "rust1", since = "1.0.0")]
    pub fn is_disjoint(&self, other: &BTreeSet<T>) -> bool {
        self.intersection(other).next().is_none()
    }

    /// Returns `true` if the set is a subset of another.
    ///
    /// # Examples
    ///
    /// ```
    /// use std::collections::BTreeSet;
    ///
    /// let sup: BTreeSet<int> = [1i, 2, 3].iter().map(|&x| x).collect();
    /// let mut set: BTreeSet<int> = BTreeSet::new();
    ///
    /// assert_eq!(set.is_subset(&sup), true);
    /// set.insert(2);
    /// assert_eq!(set.is_subset(&sup), true);
    /// set.insert(4);
    /// assert_eq!(set.is_subset(&sup), false);
    /// ```
    #[stable(feature = "rust1", since = "1.0.0")]
    pub fn is_subset(&self, other: &BTreeSet<T>) -> bool {
        // Stolen from TreeMap
        let mut x = self.iter();
        let mut y = other.iter();
        let mut a = x.next();
        let mut b = y.next();
        while a.is_some() {
            if b.is_none() {
                return false;
            }

            let a1 = a.unwrap();
            let b1 = b.unwrap();

            match b1.cmp(a1) {
                Less => (),
                Greater => return false,
                Equal => a = x.next(),
            }

            b = y.next();
        }
        true
    }

    /// Returns `true` if the set is a superset of another.
    ///
    /// # Examples
    ///
    /// ```
    /// use std::collections::BTreeSet;
    ///
    /// let sub: BTreeSet<int> = [1i, 2].iter().map(|&x| x).collect();
    /// let mut set: BTreeSet<int> = BTreeSet::new();
    ///
    /// assert_eq!(set.is_superset(&sub), false);
    ///
    /// set.insert(0);
    /// set.insert(1);
    /// assert_eq!(set.is_superset(&sub), false);
    ///
    /// set.insert(2);
    /// assert_eq!(set.is_superset(&sub), true);
    /// ```
    #[stable(feature = "rust1", since = "1.0.0")]
    pub fn is_superset(&self, other: &BTreeSet<T>) -> bool {
        other.is_subset(self)
    }

    /// Adds a value to the set. Returns `true` if the value was not already
    /// present in the set.
    ///
    /// # Examples
    ///
    /// ```
    /// use std::collections::BTreeSet;
    ///
    /// let mut set = BTreeSet::new();
    ///
    /// assert_eq!(set.insert(2i), true);
    /// assert_eq!(set.insert(2i), false);
    /// assert_eq!(set.len(), 1);
    /// ```
    #[stable(feature = "rust1", since = "1.0.0")]
    pub fn insert(&mut self, value: T) -> bool {
        self.map.insert(value, ()).is_none()
    }

    /// Removes a value from the set. Returns `true` if the value was
    /// present in the set.
    ///
    /// The value may be any borrowed form of the set's value type,
    /// but the ordering on the borrowed form *must* match the
    /// ordering on the value type.
    ///
    /// # Examples
    ///
    /// ```
    /// use std::collections::BTreeSet;
    ///
    /// let mut set = BTreeSet::new();
    ///
    /// set.insert(2i);
    /// assert_eq!(set.remove(&2), true);
    /// assert_eq!(set.remove(&2), false);
    /// ```
    #[stable(feature = "rust1", since = "1.0.0")]
    pub fn remove<Q: ?Sized>(&mut self, value: &Q) -> bool where Q: BorrowFrom<T> + Ord {
        self.map.remove(value).is_some()
    }
}

#[stable(feature = "rust1", since = "1.0.0")]
impl<T: Ord> FromIterator<T> for BTreeSet<T> {
    fn from_iter<Iter: Iterator<Item=T>>(iter: Iter) -> BTreeSet<T> {
        let mut set = BTreeSet::new();
        set.extend(iter);
        set
    }
}

#[stable(feature = "rust1", since = "1.0.0")]
impl<T: Ord> Extend<T> for BTreeSet<T> {
    #[inline]
    fn extend<Iter: Iterator<Item=T>>(&mut self, mut iter: Iter) {
        for elem in iter {
            self.insert(elem);
        }
    }
}

#[stable(feature = "rust1", since = "1.0.0")]
impl<T: Ord> Default for BTreeSet<T> {
    #[stable(feature = "rust1", since = "1.0.0")]
    fn default() -> BTreeSet<T> {
        BTreeSet::new()
    }
}

#[stable(feature = "rust1", since = "1.0.0")]
impl<'a, 'b, T: Ord + Clone> Sub<&'b BTreeSet<T>> for &'a BTreeSet<T> {
    type Output = BTreeSet<T>;

    /// Returns the difference of `self` and `rhs` as a new `BTreeSet<T>`.
    ///
    /// # Examples
    ///
    /// ```
    /// use std::collections::BTreeSet;
    ///
    /// let a: BTreeSet<int> = vec![1, 2, 3].into_iter().collect();
    /// let b: BTreeSet<int> = vec![3, 4, 5].into_iter().collect();
    ///
    /// let result: BTreeSet<int> = &a - &b;
    /// let result_vec: Vec<int> = result.into_iter().collect();
    /// assert_eq!(result_vec, vec![1, 2]);
    /// ```
    fn sub(self, rhs: &BTreeSet<T>) -> BTreeSet<T> {
        self.difference(rhs).cloned().collect()
    }
}

#[stable(feature = "rust1", since = "1.0.0")]
impl<'a, 'b, T: Ord + Clone> BitXor<&'b BTreeSet<T>> for &'a BTreeSet<T> {
    type Output = BTreeSet<T>;

    /// Returns the symmetric difference of `self` and `rhs` as a new `BTreeSet<T>`.
    ///
    /// # Examples
    ///
    /// ```
    /// use std::collections::BTreeSet;
    ///
    /// let a: BTreeSet<int> = vec![1, 2, 3].into_iter().collect();
    /// let b: BTreeSet<int> = vec![2, 3, 4].into_iter().collect();
    ///
    /// let result: BTreeSet<int> = &a ^ &b;
    /// let result_vec: Vec<int> = result.into_iter().collect();
    /// assert_eq!(result_vec, vec![1, 4]);
    /// ```
    fn bitxor(self, rhs: &BTreeSet<T>) -> BTreeSet<T> {
        self.symmetric_difference(rhs).cloned().collect()
    }
}

#[stable(feature = "rust1", since = "1.0.0")]
impl<'a, 'b, T: Ord + Clone> BitAnd<&'b BTreeSet<T>> for &'a BTreeSet<T> {
    type Output = BTreeSet<T>;

    /// Returns the intersection of `self` and `rhs` as a new `BTreeSet<T>`.
    ///
    /// # Examples
    ///
    /// ```
    /// use std::collections::BTreeSet;
    ///
    /// let a: BTreeSet<int> = vec![1, 2, 3].into_iter().collect();
    /// let b: BTreeSet<int> = vec![2, 3, 4].into_iter().collect();
    ///
    /// let result: BTreeSet<int> = &a & &b;
    /// let result_vec: Vec<int> = result.into_iter().collect();
    /// assert_eq!(result_vec, vec![2, 3]);
    /// ```
    fn bitand(self, rhs: &BTreeSet<T>) -> BTreeSet<T> {
        self.intersection(rhs).cloned().collect()
    }
}

#[stable(feature = "rust1", since = "1.0.0")]
impl<'a, 'b, T: Ord + Clone> BitOr<&'b BTreeSet<T>> for &'a BTreeSet<T> {
    type Output = BTreeSet<T>;

    /// Returns the union of `self` and `rhs` as a new `BTreeSet<T>`.
    ///
    /// # Examples
    ///
    /// ```
    /// use std::collections::BTreeSet;
    ///
    /// let a: BTreeSet<int> = vec![1, 2, 3].into_iter().collect();
    /// let b: BTreeSet<int> = vec![3, 4, 5].into_iter().collect();
    ///
    /// let result: BTreeSet<int> = &a | &b;
    /// let result_vec: Vec<int> = result.into_iter().collect();
    /// assert_eq!(result_vec, vec![1, 2, 3, 4, 5]);
    /// ```
    fn bitor(self, rhs: &BTreeSet<T>) -> BTreeSet<T> {
        self.union(rhs).cloned().collect()
    }
}

<<<<<<< HEAD
#[stable(feature = "rust1", since = "1.0.0")]
impl<T: Show> Show for BTreeSet<T> {
=======
#[stable]
impl<T: Debug> Debug for BTreeSet<T> {
>>>>>>> 0430a43d
    fn fmt(&self, f: &mut fmt::Formatter) -> fmt::Result {
        try!(write!(f, "BTreeSet {{"));

        for (i, x) in self.iter().enumerate() {
            if i != 0 { try!(write!(f, ", ")); }
            try!(write!(f, "{:?}", *x));
        }

        write!(f, "}}")
    }
}

#[stable(feature = "rust1", since = "1.0.0")]
impl<'a, T> Iterator for Iter<'a, T> {
    type Item = &'a T;

    fn next(&mut self) -> Option<&'a T> { self.iter.next() }
    fn size_hint(&self) -> (uint, Option<uint>) { self.iter.size_hint() }
}
#[stable(feature = "rust1", since = "1.0.0")]
impl<'a, T> DoubleEndedIterator for Iter<'a, T> {
    fn next_back(&mut self) -> Option<&'a T> { self.iter.next_back() }
}
#[stable(feature = "rust1", since = "1.0.0")]
impl<'a, T> ExactSizeIterator for Iter<'a, T> {}


#[stable(feature = "rust1", since = "1.0.0")]
impl<T> Iterator for IntoIter<T> {
    type Item = T;

    fn next(&mut self) -> Option<T> { self.iter.next() }
    fn size_hint(&self) -> (uint, Option<uint>) { self.iter.size_hint() }
}
#[stable(feature = "rust1", since = "1.0.0")]
impl<T> DoubleEndedIterator for IntoIter<T> {
    fn next_back(&mut self) -> Option<T> { self.iter.next_back() }
}
#[stable(feature = "rust1", since = "1.0.0")]
impl<T> ExactSizeIterator for IntoIter<T> {}


impl<'a, T> Iterator for Range<'a, T> {
    type Item = &'a T;

    fn next(&mut self) -> Option<&'a T> { self.iter.next() }
}
impl<'a, T> DoubleEndedIterator for Range<'a, T> {
    fn next_back(&mut self) -> Option<&'a T> { self.iter.next_back() }
}

/// Compare `x` and `y`, but return `short` if x is None and `long` if y is None
fn cmp_opt<T: Ord>(x: Option<&T>, y: Option<&T>,
                        short: Ordering, long: Ordering) -> Ordering {
    match (x, y) {
        (None    , _       ) => short,
        (_       , None    ) => long,
        (Some(x1), Some(y1)) => x1.cmp(y1),
    }
}

#[stable(feature = "rust1", since = "1.0.0")]
impl<'a, T: Ord> Iterator for Difference<'a, T> {
    type Item = &'a T;

    fn next(&mut self) -> Option<&'a T> {
        loop {
            match cmp_opt(self.a.peek(), self.b.peek(), Less, Less) {
                Less    => return self.a.next(),
                Equal   => { self.a.next(); self.b.next(); }
                Greater => { self.b.next(); }
            }
        }
    }
}

#[stable(feature = "rust1", since = "1.0.0")]
impl<'a, T: Ord> Iterator for SymmetricDifference<'a, T> {
    type Item = &'a T;

    fn next(&mut self) -> Option<&'a T> {
        loop {
            match cmp_opt(self.a.peek(), self.b.peek(), Greater, Less) {
                Less    => return self.a.next(),
                Equal   => { self.a.next(); self.b.next(); }
                Greater => return self.b.next(),
            }
        }
    }
}

#[stable(feature = "rust1", since = "1.0.0")]
impl<'a, T: Ord> Iterator for Intersection<'a, T> {
    type Item = &'a T;

    fn next(&mut self) -> Option<&'a T> {
        loop {
            let o_cmp = match (self.a.peek(), self.b.peek()) {
                (None    , _       ) => None,
                (_       , None    ) => None,
                (Some(a1), Some(b1)) => Some(a1.cmp(b1)),
            };
            match o_cmp {
                None          => return None,
                Some(Less)    => { self.a.next(); }
                Some(Equal)   => { self.b.next(); return self.a.next() }
                Some(Greater) => { self.b.next(); }
            }
        }
    }
}

#[stable(feature = "rust1", since = "1.0.0")]
impl<'a, T: Ord> Iterator for Union<'a, T> {
    type Item = &'a T;

    fn next(&mut self) -> Option<&'a T> {
        loop {
            match cmp_opt(self.a.peek(), self.b.peek(), Greater, Less) {
                Less    => return self.a.next(),
                Equal   => { self.b.next(); return self.a.next() }
                Greater => return self.b.next(),
            }
        }
    }
}


#[cfg(test)]
mod test {
    use prelude::*;

    use super::BTreeSet;
    use std::hash::{self, SipHasher};

    #[test]
    fn test_clone_eq() {
      let mut m = BTreeSet::new();

      m.insert(1i);
      m.insert(2);

      assert!(m.clone() == m);
    }

    #[test]
    fn test_hash() {
      let mut x = BTreeSet::new();
      let mut y = BTreeSet::new();

      x.insert(1i);
      x.insert(2);
      x.insert(3);

      y.insert(3i);
      y.insert(2);
      y.insert(1);

      assert!(hash::hash::<_, SipHasher>(&x) == hash::hash::<_, SipHasher>(&y));
    }

    struct Counter<'a, 'b> {
        i: &'a mut uint,
        expected: &'b [int],
    }

    impl<'a, 'b, 'c> FnMut(&'c int) -> bool for Counter<'a, 'b> {
        extern "rust-call" fn call_mut(&mut self, (&x,): (&'c int,)) -> bool {
            assert_eq!(x, self.expected[*self.i]);
            *self.i += 1;
            true
        }
    }

    fn check<F>(a: &[int], b: &[int], expected: &[int], f: F) where
        // FIXME Replace Counter with `Box<FnMut(_) -> _>`
        F: FnOnce(&BTreeSet<int>, &BTreeSet<int>, Counter) -> bool,
    {
        let mut set_a = BTreeSet::new();
        let mut set_b = BTreeSet::new();

        for x in a.iter() { assert!(set_a.insert(*x)) }
        for y in b.iter() { assert!(set_b.insert(*y)) }

        let mut i = 0;
        f(&set_a, &set_b, Counter { i: &mut i, expected: expected });
        assert_eq!(i, expected.len());
    }

    #[test]
    fn test_intersection() {
        fn check_intersection(a: &[int], b: &[int], expected: &[int]) {
            check(a, b, expected, |x, y, f| x.intersection(y).all(f))
        }

        check_intersection(&[], &[], &[]);
        check_intersection(&[1, 2, 3], &[], &[]);
        check_intersection(&[], &[1, 2, 3], &[]);
        check_intersection(&[2], &[1, 2, 3], &[2]);
        check_intersection(&[1, 2, 3], &[2], &[2]);
        check_intersection(&[11, 1, 3, 77, 103, 5, -5],
                           &[2, 11, 77, -9, -42, 5, 3],
                           &[3, 5, 11, 77]);
    }

    #[test]
    fn test_difference() {
        fn check_difference(a: &[int], b: &[int], expected: &[int]) {
            check(a, b, expected, |x, y, f| x.difference(y).all(f))
        }

        check_difference(&[], &[], &[]);
        check_difference(&[1, 12], &[], &[1, 12]);
        check_difference(&[], &[1, 2, 3, 9], &[]);
        check_difference(&[1, 3, 5, 9, 11],
                         &[3, 9],
                         &[1, 5, 11]);
        check_difference(&[-5, 11, 22, 33, 40, 42],
                         &[-12, -5, 14, 23, 34, 38, 39, 50],
                         &[11, 22, 33, 40, 42]);
    }

    #[test]
    fn test_symmetric_difference() {
        fn check_symmetric_difference(a: &[int], b: &[int],
                                      expected: &[int]) {
            check(a, b, expected, |x, y, f| x.symmetric_difference(y).all(f))
        }

        check_symmetric_difference(&[], &[], &[]);
        check_symmetric_difference(&[1, 2, 3], &[2], &[1, 3]);
        check_symmetric_difference(&[2], &[1, 2, 3], &[1, 3]);
        check_symmetric_difference(&[1, 3, 5, 9, 11],
                                   &[-2, 3, 9, 14, 22],
                                   &[-2, 1, 5, 11, 14, 22]);
    }

    #[test]
    fn test_union() {
        fn check_union(a: &[int], b: &[int],
                                      expected: &[int]) {
            check(a, b, expected, |x, y, f| x.union(y).all(f))
        }

        check_union(&[], &[], &[]);
        check_union(&[1, 2, 3], &[2], &[1, 2, 3]);
        check_union(&[2], &[1, 2, 3], &[1, 2, 3]);
        check_union(&[1, 3, 5, 9, 11, 16, 19, 24],
                    &[-2, 1, 5, 9, 13, 19],
                    &[-2, 1, 3, 5, 9, 11, 13, 16, 19, 24]);
    }

    #[test]
    fn test_zip() {
        let mut x = BTreeSet::new();
        x.insert(5u);
        x.insert(12u);
        x.insert(11u);

        let mut y = BTreeSet::new();
        y.insert("foo");
        y.insert("bar");

        let x = x;
        let y = y;
        let mut z = x.iter().zip(y.iter());

        // FIXME: #5801: this needs a type hint to compile...
        let result: Option<(&uint, & &'static str)> = z.next();
        assert_eq!(result.unwrap(), (&5u, &("bar")));

        let result: Option<(&uint, & &'static str)> = z.next();
        assert_eq!(result.unwrap(), (&11u, &("foo")));

        let result: Option<(&uint, & &'static str)> = z.next();
        assert!(result.is_none());
    }

    #[test]
    fn test_from_iter() {
        let xs = [1i, 2, 3, 4, 5, 6, 7, 8, 9];

        let set: BTreeSet<int> = xs.iter().map(|&x| x).collect();

        for x in xs.iter() {
            assert!(set.contains(x));
        }
    }

    #[test]
    fn test_show() {
        let mut set: BTreeSet<int> = BTreeSet::new();
        let empty: BTreeSet<int> = BTreeSet::new();

        set.insert(1);
        set.insert(2);

        let set_str = format!("{:?}", set);

        assert_eq!(set_str, "BTreeSet {1, 2}");
        assert_eq!(format!("{:?}", empty), "BTreeSet {}");
    }
}<|MERGE_RESOLUTION|>--- conflicted
+++ resolved
@@ -590,13 +590,8 @@
     }
 }
 
-<<<<<<< HEAD
-#[stable(feature = "rust1", since = "1.0.0")]
-impl<T: Show> Show for BTreeSet<T> {
-=======
-#[stable]
+#[stable(feature = "rust1", since = "1.0.0")]
 impl<T: Debug> Debug for BTreeSet<T> {
->>>>>>> 0430a43d
     fn fmt(&self, f: &mut fmt::Formatter) -> fmt::Result {
         try!(write!(f, "BTreeSet {{"));
 
