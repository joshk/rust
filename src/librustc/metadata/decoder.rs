--- conflicted
+++ resolved
@@ -221,17 +221,6 @@
     })
 }
 
-<<<<<<< HEAD
-=======
-fn doc_method_fty<'tcx>(doc: rbml::Doc, tcx: &ty::ctxt<'tcx>,
-                        cdata: Cmd) -> ty::BareFnTy<'tcx> {
-    let tp = reader::get_doc(doc, tag_item_method_fty);
-    TyDecoder::with_doc(tcx, cdata.cnum, tp,
-                        &mut |did| translate_def_id(cdata, did))
-        .parse_bare_fn_ty()
-}
-
->>>>>>> e82faeb6
 pub fn item_type<'tcx>(_item_id: DefId, item: rbml::Doc,
                        tcx: &ty::ctxt<'tcx>, cdata: Cmd) -> Ty<'tcx> {
     doc_type(item, tcx, cdata)
@@ -399,6 +388,7 @@
                 did: did,
                 name: item_name(intr, item),
                 fields: get_variant_fields(intr, cdata, item, tcx),
+                ctor_id: did,
                 disr_val: disr
             }
         }).collect()
@@ -427,11 +417,13 @@
                                 cdata: Cmd,
                                 doc: rbml::Doc,
                                 did: DefId,
+                                ctor_id: DefId,
                                 tcx: &ty::ctxt<'tcx>) -> ty::VariantDefData<'tcx, 'tcx> {
         ty::VariantDefData {
             did: did,
             name: item_name(intr, doc),
             fields: get_variant_fields(intr, cdata, doc, tcx),
+            ctor_id: ctor_id,
             disr_val: 0
         }
     }
@@ -439,11 +431,20 @@
     let doc = cdata.lookup_item(item_id);
     let did = DefId { krate: cdata.cnum, index: item_id };
     let (kind, variants) = match item_family(doc) {
-        Enum => (ty::AdtKind::Enum,
-                 get_enum_variants(intr, cdata, doc, tcx)),
-        Struct => (ty::AdtKind::Struct,
-                   vec![get_struct_variant(intr, cdata, doc, did, tcx)]),
-        _ => tcx.sess.bug("get_adt_def called on a non-ADT")
+        Enum => {
+            (ty::AdtKind::Enum,
+             get_enum_variants(intr, cdata, doc, tcx))
+        }
+        Struct => {
+            let ctor_did =
+                reader::maybe_get_doc(doc, tag_items_data_item_struct_ctor).
+                map_or(did, |ctor_doc| translated_def_id(cdata, ctor_doc));
+            (ty::AdtKind::Struct,
+             vec![get_struct_variant(intr, cdata, doc, did, ctor_did, tcx)])
+        }
+        _ => tcx.sess.bug(
+            &format!("get_adt_def called on a non-ADT {:?} - {:?}",
+                     item_family(doc), did))
     };
 
     let adt = tcx.intern_adt_def(did, kind, variants);
@@ -766,7 +767,8 @@
                         &ty::ctxt<'tcx>,
                         Vec<hir_map::PathElem>,
                         hir_map::DefPath,
-                        rbml::Doc)
+                        rbml::Doc,
+                        DefId)
                         -> Result<&'tcx InlinedItem, (Vec<hir_map::PathElem>,
                                                       hir_map::DefPath)> + 'a>;
 
@@ -775,15 +777,16 @@
                                 -> csearch::FoundAst<'tcx> {
     debug!("Looking up item: {:?}", id);
     let item_doc = cdata.lookup_item(id);
+    let item_did = item_def_id(item_doc, cdata);
     let path = item_path(item_doc).split_last().unwrap().1.to_vec();
     let def_path = def_path(cdata, id);
-    match decode_inlined_item(cdata, tcx, path, def_path, item_doc) {
+    match decode_inlined_item(cdata, tcx, path, def_path, item_doc, item_did) {
         Ok(ii) => csearch::FoundAst::Found(ii),
         Err((path, def_path)) => {
             match item_parent_item(cdata, item_doc) {
                 Some(did) => {
                     let parent_item = cdata.lookup_item(did.index);
-                    match decode_inlined_item(cdata, tcx, path, def_path, parent_item) {
+                    match decode_inlined_item(cdata, tcx, path, def_path, parent_item, did) {
                         Ok(ii) => csearch::FoundAst::FoundParent(did, ii),
                         Err(_) => csearch::FoundAst::NotFound
                     }
@@ -997,21 +1000,6 @@
     }).collect()
 }
 
-<<<<<<< HEAD
-=======
-pub fn get_type_name_if_impl(cdata: Cmd,
-                             node_id: DefIndex) -> Option<ast::Name> {
-    let item = cdata.lookup_item(node_id);
-    if item_family(item) != Impl {
-        return None;
-    }
-
-    reader::tagged_docs(item, tag_item_impl_type_basename).nth(0).map(|doc| {
-        token::intern(doc.as_str_slice())
-    })
-}
-
->>>>>>> e82faeb6
 pub fn get_methods_if_impl(intr: Rc<IdentInterner>,
                                   cdata: Cmd,
                                   node_id: DefIndex)
@@ -1510,7 +1498,7 @@
         cdata.data(), reader::doc_as_u32(doc)).unwrap() as usize;
     TyDecoder::new(
         cdata.data(), cdata.cnum, predicate_pos, tcx,
-        &mut |_, did| translate_def_id(cdata, did)
+        &mut |did| translate_def_id(cdata, did)
     ).parse_predicate()
 }
 
@@ -1523,7 +1511,6 @@
     let doc = reader::get_doc(base_doc, tag);
 
     let mut predicates = subst::VecPerParamSpace::empty();
-<<<<<<< HEAD
     for predicate_doc in reader::tagged_docs(doc, tag_type_predicate) {
         predicates.push(subst::TypeSpace,
                         doc_predicate(cdata, predicate_doc, tcx));
@@ -1535,19 +1522,6 @@
     for predicate_doc in reader::tagged_docs(doc, tag_fn_predicate) {
         predicates.push(subst::FnSpace,
                         doc_predicate(cdata, predicate_doc, tcx));
-=======
-    for predicate_doc in reader::tagged_docs(doc, tag_predicate) {
-        let space_doc = reader::get_doc(predicate_doc, tag_predicate_space);
-        let space = subst::ParamSpace::from_uint(reader::doc_as_u8(space_doc) as usize);
-
-        let data_doc = reader::get_doc(predicate_doc, tag_predicate_data);
-        let data =
-            TyDecoder::with_doc(tcx, cdata.cnum, data_doc,
-                                &mut |did| translate_def_id(cdata, did))
-            .parse_predicate();
-
-        predicates.push(space, data);
->>>>>>> e82faeb6
     }
 
     ty::GenericPredicates { predicates: predicates }
@@ -1627,4 +1601,4 @@
         let parent_doc = cdata.lookup_item(parent);
         def_key(parent_doc)
     })
-}
+}